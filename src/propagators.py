"""
This file contains the propagator classes. These sit low on the 
cohesion spectrum and high on the coupling spectrum as they are 
typically specific to a Wavefront class and implement something 
that is a behaviour of the Wavefront; that is to __propagate__.
They were separated so that propagation distances could be made
class attributes and hence differentiated using Patrick Kidgers
`equinox` package.


To avoid code duplication at the expense of coupling between 
propagtors, a complex system of abstract classes was created
by Jordan Dennis. The abstract Propagator class is primarily 
for self documentation of the code and implements only a few 
simple helper methods. Concrete methods are added within the 
next level of classes; which are VariableSamplingPropagator 
and FixedSamplingPropagtor. 


The primary difference at this level is the style of Fourier 
transform algorithm that is used. The VariableSamplingPropagator
uses the Soummer et. al. 2007 algorithm which allows the scale
of the plane of propagation to be varied. On the other hand the,
FixedSamplingPropagator uses the numpy.fft module, which has the
fixed sample of one diffraction fringe in the output plane per
pixel in the input plane. 


The units are handled at the next level of classes which also
implement the exact algorithm. For both angular units and 
physical units there is a FixedSampling and a VariableSampling
option for far-field diffraction as well as a VairableSampling
near-field algorithm. There is also a special intermediate 
plane Fresnel algorithm based on the GaussianWavefront class.


There is a total of seven non-abstract propagators defined in 
this file that are listed below:
 - PhysicalVariableFraunhofer
 - PhysicalVariableFresnel
 - PhysicalFixedFraunhofer
 
 - AngularVariableFraunhofer
 - AngularVariableFresnel
 - AngularFixedFraunhofer
 
 - VariableGaussianFresnel


Propagator
    Concrete Methods
    - _normalise
    - get_pixel_positions

    Abstract Methods
    - __init__
    - __call__
    - _fourier_transform()
    - _inverse_fourier_transform()

    VariableSampling (mft)
        PhysicalMFT
        PhysicalFresnel
        AngularMFT
        AngularFresnel
        
    FixedSampling (fft)
        PhysicalFFT
        AngularFFT
        
    GaussianPropagator
"""
__author__ = "Louis Desdoigts"
__author__ = "Jordan Dennis"
__date__ = "01/07/2022"

import jax.numpy as np
import jax
import equinox as eqx
import typing
# import abc 
from .wavefronts import *


Propagator = typing.NewType("Propagator", eqx.Module)
GaussianPropagator = typing.NewType("GaussianPropagator", eqx.Module)


class Propagator(eqx.Module): # abc.ABC):
    """
    An abstract class indicating a spatial transfromation of the
    `Wavefront`. This is a separate class because it allows 
    us to take gradients with respect to the fields of the 
    propagator and hence optimise distances ect.     

    Attributes
    ----------
    inverse : bool
        True if the inverse algorithm is to be used else false. 
    """
    inverse : bool
    
    
    def __init__(self : Propagator, inverse : bool) -> Propagator:
        """
        Parameters
        ----------
        inverse : bool
            True if the inverse algorithm is to be used else False.
        """
        self.inverse = inverse  


    def _get_pixel_positions(self : Propagator, 
            pixel_offset : float, pixel_scale : float, 
            number_of_pixels : int) -> Array:
        """
        Generate the pixel coordinates for the plane of propagation.

        Parameters
        ----------
        pixel_offset : float, pixels
            The displacement of the center from the center of the 
            pixel array in pixels.
        pixel_scale : float, meters/pixel or radians/pixel
            The dimension of the pixel in the plane of propagation.
        number_of_pixels : int
            The number of pixels in the plane of propagation. 

        Returns
        -------
        pixel_positions : Array, meters
            The pixel positions along one dimension.
        """
        unscaled = np.arange(number_of_pixels) - (number_of_pixels - 1) / 2
        return (unscaled + pixel_offset) * pixel_scale


    def _get_pixel_grid(self : Propagator, pixel_offsets : float, 
            pixel_scale : float, number_of_pixels : int) -> Array:
        """
        The pixel positions in meters in the plane of propagation.

        Parameters
        ----------
        pixel_offset : float, pixels
            The displacement of the center from the center of the 
            pixel array in pixels.
        pixel_scale : float, meters/pixel or radians/pixel
            The dimension of the pixel in the plane of propagation.
        number_of_pixels : int
            The number of pixels in the plane of propagation. 

        Returns 
        -------
        pixel_grid : Array, meters
            The pixel positions.
        """
        x_offset, y_offset = pixel_offsets

        x_pixel_coordinates = self._get_pixel_positions(
            x_offset, pixel_scale, number_of_pixels)
        y_pixel_coordinates = self._get_pixel_positions(
            y_offset, pixel_scale, number_of_pixels)

        return np.meshgrid(x_pixel_coordinates, y_pixel_coordinates)


    def is_inverse(self : Propagator) -> bool:
        """
        Returns 
        -------
        inverse : bool
            Whether or not the inverse algorithm is to be used.
        """
        return self.inverse


<<<<<<< HEAD
    def __init__(self : Propagator, inverse : bool) -> Propagator:
        """
        Parameters
        ----------
        inverse : bool
            True if the inverse algorithm is to be used else False.
        """
        self.inverse = inverse   


=======
    # # @abc.abstractmethod
>>>>>>> 07b946c5
    def _fourier_transform(self : Propagator, wavefront : Wavefront) -> Array:
        """
        The implementation of the Fourier transform that is to 
        be used for the optical propagation. This is for propagation 
        from the input plane to the plane of propagation. 

        Parameters
        ----------
        wavefront : Wavefront
            The wavefront that is to be propagted.

        Returns 
        -------
        field : Array
            The complex electric field amplitude following the 
            propagation. 
        """
        pass  


    def _inverse_fourier_transform(self : Propagator,
            wavefront : Wavefront) -> Array:
        """
        The implementation of the inverse Fourier transform that is 
        to be used for the optical propagation. The inverse represents
        propagtion from the plane of propagation to the input plane.

        Parameters
        ----------
        wavefront : Wavefront
            The wavefront that is getting propagated. 

        Returns 
        -------
        field : Array
            The complex electric field amplitude following the 
            propagation. 
        """  
        pass


    def _propagate(self : Propagator, wavefront : Wavefront) -> Array:
        """
        Performs the propagation as a directional wrapper to the 
        fourier methods of the class.

        Parameters
        ----------
        wavefront : Wavefront 
            The `Wavefront to propagate.
        
        Returns
        -------
        field : Array   
            The electric field of the wavefronts.
        """
        if self.is_inverse():
            return self._inverse_fourier_transform(wavefront)
        else:
            return self._fourier_transform(wavefront)


    def _normalising_factor(self : Propagator, wavefront : Wavefront) -> float:
        """
        Apply a normalisation to the wavefront to ensure that it 
        conserves flux through the propagation. 

        Parameters
        ----------
        wavefront : Wavefront
            The wavefront that has been propagated.

        Returns
        -------
        wavefront : Wavefront
            The `Wavefront` where the electric field power has 
            been conserved.
        """
        pass 


class VariableSamplingPropagator(Propagator):
    """
    A propagator that users the Soummer et. al. 2007 MFT algorithm 
    to implement variable sampling in the plane of propagation 
    rather than the enforced; one pixel in the input plane = one 
    diffraction fringe in the output plane, fast fourier transform 
    algorithm.

    Attributes
    ----------
    pixel_scale_out : float, meters/pixel or radians/pixel
        The pixel scale in the plane of propagation measured in 
        meters (radians) per pixel.
    pixels_out : int
        The number of pixels in the plane of propagation. 
    """
    pixel_scale_out : float
    pixels_out : int


    def __init__(self : Propagator, pixel_scale_out : float, 
            pixels_out : int, inverse : bool) -> Propagator:
        """
        Constructor for VariableSampling propagators.

        Parameters
        ----------
        pixels_out : int
            The number of pixels in the output plane (side length).
        pixel_scale_out : float, meters/pixel or radians/pixel
            The pixel scale in the output plane in units of meters
            (radians) per pixel.
        inverse : bool
            True if the inverse algorithm is to be used else False.
        """
        super().__init__(inverse)
        self.pixel_scale_out = np.array(pixel_scale_out).astype(float)
        self.pixels_out = int(pixels_out)        


    def get_pixel_scale_out(self : Propagator) -> float:
        """
        Accessor for the pixel scale in the output plane. 

        Returns
        -------
        pixel_scale_out : float, meters/pixel or radians/pixel
            The pixel scale in the output plane.
        """
        return self.pixel_scale_out


    def get_pixels_out(self : Propagator) -> int:
        """
        Accessor for the `pixels_out` parameter.

        Returns
        -------
        pixels_out : int
            The number of pixels in the plane of propagation.
        """
        return self.pixels_out


    def _generate_twiddle_factors(self : Propagator,            
            pixel_offset : float, pixel_scales : tuple, 
            pixels : tuple, sign : int) -> Array:
        """
        The twiddle factors for the fourier transforms.

        Parameters
        ----------
        pixel_offset : float, pixels
            The offset in units of pixels.
        pixel_scales : tuple
            The input and output pixel scales. 
        pixels : tuple
            The number of input and output pixels.
        sign : int
            1. for Fourier transform and -1. for inverse Fourier 
            transform. 

        Returns
        -------
        twiddle_factors : Array
            The twiddle factors.
        """
        input_scale, output_scale = pixel_scales
        pixels_input, pixels_output = pixels

        input_coordinates = self._get_pixel_positions(
            pixel_offset, input_scale, pixels_input)

        output_coordinates = self._get_pixel_positions(
            pixel_offset, output_scale, pixels_output)

        input_to_output = np.outer(
            input_coordinates, output_coordinates)

        return np.exp(-2. * sign * np.pi * 1j * input_to_output)


    def _matrix_fourier_transform(self : Propagator, 
            wavefront : Wavefront, sign : int) -> Array:
        """
        Take the paraxial fourier transform of the wavefront in the 
        complex representation.

        Parameters
        ----------
        wavefront : Wavefront
            The `Wavefront` object that we want to Fourier transform.
        sign : int
            1. if forward Fourier transform else -1.

        Returns
        -------
        field : Array[Complex]
            The complex un-normalised electric field after the 
            propagation.
        """
        complex_wavefront = wavefront.get_complex_form()
 
        input_scale = 1.0 / wavefront.number_of_pixels()
        output_scale = self.number_of_fringes(wavefront) / \
            self.get_pixels_out()
        pixels_input = wavefront.number_of_pixels()
        pixels_output = self.get_pixels_out()
        
        x_offset, y_offset = self.get_pixel_offsets(wavefront)
        
        x_twiddle_factors = self._generate_twiddle_factors(
            x_offset, (input_scale, output_scale), 
            (pixels_input, pixels_output), sign)

        y_twiddle_factors = self._generate_twiddle_factors(
            y_offset, (input_scale, output_scale), 
            (pixels_input, pixels_output), sign).T
        
        return (y_twiddle_factors @ complex_wavefront) \
            @ x_twiddle_factors


    def _fourier_transform(self : Propagator, wavefront : Wavefront) -> Array:
        """
        Compute the fourier transform of the electric field of the 
        input wavefront. This represents propagation from the input
        plane to the plane of propagation.

        Parameters
        ----------
        wavefront : Wavefront
            The wavefront that is getting propagated. 

        Returns
        -------
        field : Array[Complex]
            The complex electric field after propagation. Not yet normalised.
        """
        return self._matrix_fourier_transform(wavefront, sign = 1)


    def _inverse_fourier_transform(self : Propagator, 
            wavefront : Wavefront) -> Array:
        """
        The inverse fourier transform of the wavefront. This represents
        propagation from the focal plane to the pupil plane. 

        Parameters
        ----------
        wavefront : Wavefront
            The wavefront that is to be propagated. 

        Returns
        -------
        field : Array[Complex]
            The complex electric field.
        """
        return self._matrix_fourier_transform(wavefront, sign = -1)

    
    def _normalising_factor(self : Propagator, 
            wavefront : Wavefront) -> Wavefront:
        """
        Normalise the `Wavefront` according to the `poppy` convention. 

        Parameters
        ----------
        wavefront : Wavefront
            The wavefront that is getting propagated. 

        Returns
        -------
        normalising_factor : Wavefront
            The normalised `Wavefront`.
        """
        return np.exp(np.log(self.number_of_fringes(wavefront)) - \
            (np.log(wavefront.number_of_pixels()) + \
                np.log(self.get_pixels_out())))


<<<<<<< HEAD
=======
    # TODO: Confirm that this is the correct algorithm to use for the 
    # Fresnel as well.
    # This can currently function as an approximation for the Fresnel
    # and changed eventually. Add an issue to the git if we make this
    # The same for Fresnel
>>>>>>> 07b946c5
    def get_pixel_offsets(self : Propagator, 
            wavefront : Wavefront) -> Array:
        """
        The offset(s) in units of pixels.

        Parameters
        ----------
        wavefront : Wavefront
            The wavefront to propagate.

        Returns
        -------
        pixel_offset : Array, pixels
            The offset from the x and y plane.
        """
<<<<<<< HEAD
        # TODO: Optional tilt. 
=======
        # TODO: Confirm that if the wavefront.get_offset != 0. then 
        # we will always want to use that offset.
        # This behaviour wants to be controlled by a boolean value
        # Stored in the propagation layer
>>>>>>> 07b946c5
        return wavefront.get_offset() * self.get_focal_length() / \
            self.get_pixel_scale_out()


    def __call__(self : Propagator, parameters : dict) -> dict:
        """
        Propagate a `Wavefront` to the focal_plane of the lens or 
        mirror.

        Parameters
        ----------
        parameters : dict
            A dictionary that must contain a "Wavefront" key.

        Returns 
        -------
        parameters : dict 
            A dictionary with the updated "Wavefront" key; value
        """
        wavefront = parameters["Wavefront"]

        new_wavefront = self._normalising_factor(wavefront) * \
            self._propagate(wavefront)

        new_amplitude = np.abs(new_wavefront)
        new_phase = np.angle(new_wavefront)

        new_wavefront = wavefront\
            .update_phasor(new_amplitude, new_phase)\
            .set_pixel_scale(self.get_pixel_scale_out())\
            .set_plane_type("Pupil")

        parameters["Wavefront"] = new_wavefront
        return parameters           


class FixedSamplingPropagator(Propagator):
    """
    A propagator that samples the electric field in the output plane
    at the rate of one fringe per pixel where a fringe is a wavelength 
    divided by the apperture diameter. 


    These propagators are implemented using the numpy.fft sub-sub-package
    and cannot be modified elsewise. 
    """
    def _fourier_transform(self : Propagator, 
            wavefront : Wavefront) -> Array:
        """
        Perfrom a fast fourier transform on the wavefront.

        Parameters
        ----------
        wavefront : Wavefront 
            The wavefront to propagate.

        Returns
        -------
        field : Array[Complex]
            The complex electric field units following propagation.
        """
        return np.fft.fft2(np.fft.ifftshift(wavefront.get_complex_form()))


    def _inverse_fourier_transform(self : Propagator,
            wavefront : Wavefront) -> Array:
        """
        Perfrom an inverse fourier transform of a wavefront.

        Parameters
        ----------
        wavefront : Wavefront
            The wavefront to be propagated.

        Returns
        -------
        field : Array[Complex]
            The complex electric field units following propagation.
        """
        return np.fft.fftshift(np.fft.ifft2(wavefront.get_complex_form()))


    def _normalising_factor(self : Propagator, 
            wavefront : Wavefront) -> float:
        """
        The normalising factor associated with the propagtion.
        This is a unitless quanitity.

        Parameters
        ----------
        wavefront : Wavefront
            The wavefront that is getting propagated.

        Returns
        -------
        normalising_factor : float
            The normalising factor that is appropriate to the 
            method of propagation.
        """
        return (1 - self.inverse) / wavefront.number_of_pixels() + \
            self.inverse * wavefront.number_of_pixels()


    def get_pixel_scale_out(self : Propagator, 
            wavefront : Wavefront) -> float:
        """
        The pixel scale in the output plane. Calculated based on the 
        wavefront and the units of the wavefront. 

        Parameters
        ----------
        wavefront : Wavefront
            The wavefront that is getting propagated.

        Returns 
        -------
        pixel_scale : float, meters/pixel or radians/pixel
            The pixel scale in the output plane in units of meters
            (radians) per pixel.
        """
        pass
  

    def __call__(self : Propagator, parameters : dict) -> dict:
        """
        Propagate a `Wavefront` to the focal_plane of the lens or 
        mirror.

        Parameters
        ----------
        parameters : dict
            A dictionary that must contain a "Wavefront" key.

        Returns 
        -------
        parameters : dict 
            A dictionary with the updated "Wavefront" key; value
        """
        wavefront = parameters["Wavefront"]

        new_wavefront = self._normalising_factor(wavefront) * \
            self._propagate(wavefront)

        new_amplitude = np.abs(new_wavefront)
        new_phase = np.angle(new_wavefront)

        new_wavefront = wavefront\
            .update_phasor(new_amplitude, new_phase)\
            .set_pixel_scale(self.get_pixel_scale_out(wavefront))\
            .set_plane_type("Pupil")

        parameters["Wavefront"] = new_wavefront
        return parameters


class PhysicalMFT(VariableSamplingPropagator):
    """
    Fraunhofer propagation based on the a matrix fourier transfrom 
    with adjustable scaling. 

    Attributes 
    ----------
    focal_length : float, meters
        The focal length of the propagation distance.    
    """
    focal_length : float


    def __init__(self : Propagator, pixels_out : float, 
            focal_length : int, pixel_scale_out : float, 
            inverse : bool) -> Propagator:
        """
        Parameters
        ----------
        focal_length : float, meters
            The focal length of the mirror or lens that the Wavefront
            is propagating away from.
        pixels_out : int
            The number of pixels in the output image. 
        pixel_scale_out : float, meters/pixel
            The pixel scale in the output plane. 
        inverse : bool
            Whether or not the propagation is input plane to output 
            plane or output plane to input plane. The inverse algorithm
            is used if True is provided.
        """
        super().__init__(inverse = inverse, 
            pixel_scale_out = pixel_scale_out, pixels_out = pixels_out) 
        self.focal_length = np.array(focal_length).astype(float)


    def number_of_fringes(self : Propagator, 
            wavefront : Wavefront) -> float:
        """
        Determines the number of diffraction fringes in the plane of 
        propagation.

        Parameters 
        ----------
        wavefront : Wavefront
            The `Wavefront` that is getting propagated.

        Returns 
        -------
        : float
            The floating point number of diffraction fringes in the 
            plane of propagation.
        """
        size_in = wavefront.get_pixel_scale() * \
            wavefront.number_of_pixels()        
        size_out = self.get_pixel_scale_out() * \
            self.get_pixels_out()
        
        return size_in * size_out / self.get_focal_length() /\
            wavefront.get_wavelength()


    def get_focal_length(self : Propagator) -> float:
        """
        Accessor for the focal_length.

        Returns 
        -------
        : float, meters
            The focal length. 
        """
        return self.focal_length


class PhysicalFFT(FixedSamplingPropagator):
    """
    Perfrom an FFT propagation on a `PhysicalWavefront`. This is the 
    same as the MFT however it samples 1 diffraction fringe per pixel.

    Attributes
    ----------
    focal_length : float, meters 
        The focal length of the lens or mirror.
    """
    focal_length : float


    def __init__(self : Propagator, focal_length : float, 
            inverse : bool) -> Propagator:
        """
        Parameters
        ----------
        focal_length : float, meters
            The focal length of the lens or mirror that is getting 
            propagated away from.
        inverse : bool
            Propagation direction. True for forwards and False for 
            backwards. 

        Returns
        -------
        propagator : Propagator
            A `Propagator` object representing the optical path from 
            the mirror to the focal plane. 
        """
        super().__init__(inverse)
        self.focal_length = focal_length

            
    def get_focal_length(self : Propagator) -> float:
        """
        Accessor for the focal length.

        Returns
        -------
        focal_length : float, meters
            The focal length of the lens or mirror.
        """
        return self.focal_length


    def get_pixel_scale_out(self : Propagator, 
            wavefront : Wavefront) -> float:
        """
        The pixel scale in the focal plane

        Parameters
        ----------
        wavefront : Wavefront
            The `Wavefront` that is propagting.

        Returns
        -------
        pixel_scale_out : float, meters/pixel
            The pixel scale.
        """
        return wavefront.get_wavelength() * \
            self.get_focal_length() / (wavefront.get_pixel_scale() \
                * wavefront.number_of_pixels())     


class PhysicalFresnel(VariableSamplingPropagator):
    """
    far-field diffraction based on the Frensel approximation.
    This implementation approximately conserves flux because the 
    normalisation is based on focal plane MFT normalisation.

    Attributes
    ----------
    focal_length : float, meters
        The focal length of the lens or mirror in meters. This 
        is a differentiable parameter.
    focal_shift : float, meters
        The displacement of the plane of propagation from the 
        the focal_length in meters. This is a differentiable
        parameter. The focal shift is positive if the plane of 
        propagation is beyond the focal length and negative 
        if the plane of propagation is inside the focal length.
    """
    focal_length : float
    focal_shift : float


    def __init__(self : Propagator, pixels_out : float,
            focal_length : float, focal_shift : float, 
            pixel_scale_out : float, inverse : bool) -> Propagator:
        """
        Parameters
        ----------
        focal_length : float, meters
            The focal length of the mirror or the lens.
        focal_shift : float, meters
            The distance away from the focal plane to be propagated
            to.
        pixels_out : int
            The number if pixels in the plane of propagation.
        pixel_scale_out : float, meters/pixel
            The scale of a pixel in the plane of propagation in 
            units of meters per pixel. 
        inverse : bool
            True if propagating from the plane of propagation and
            False if propagating to the plane of propagation. 
        """
        self.focal_shift = np.asarray(focal_shift).astype(float)
        self.focal_length = np.asarray(focal_length).astype(float)
        super().__init__(inverse = inverse, 
            pixel_scale_out = pixel_scale_out, pixels_out = pixels_out)       


    def get_focal_length(self : Propagator) -> float:
        """
        Returns
        -------
        focal_length : float, meters
            The focal length of the mirror or lens.
        """
        return self.focal_length


    def get_focal_shift(self : Propagator) -> float:
        """
        Returns 
        -------
        shift : float, meters
            The shift away from focus of the detector.
        """
        return self.focal_shift


    def number_of_fringes(self : Propagator, 
            wavefront : Wavefront) -> float:
        """
        The number of diffraction fringes in the plane of propagation.

        Overrides
        ---------
        VariableSamplingPropagator : number_of_fringes()
            Adds somplexity to deal with the near field. 

        Parameters
        ----------
        wavefront : Wavefront
            The wavefront that is getting propagated. 

        Returns
        -------
        fringes : float
            The number of diffraction fringes visible in the plane of 
            propagation.
        """
        propagation_distance = self.get_focal_length() + self.get_focal_shift()
        focal_ratio = self.get_focal_length() / propagation_distance

        size_in = wavefront.get_pixel_scale() * \
            wavefront.number_of_pixels()        
        size_out = self.get_pixel_scale_out() * \
            self.get_pixels_out()
        
        return size_in * size_out / self.get_focal_length() /\
            wavefront.get_wavelength() * focal_ratio
               

    def quadratic_phase(self : Propagator, x_coordinates : Array, 
            y_coordinates : Array, wavelength : float) -> Array:
        """
        A convinience function for calculating quadratic phase factors
        
        Parameters
        ----------
        x_coordinates : Array 
            The x coordinates of the pixels in meters. This will be 
            different in the plane of propagation and the initial 
            plane.
        y_coordinates : Array
            The y coordinates of the pixels in meters. This will be 
            different in the plane of propagation and the initial 
            plane.
        wavelength : float, meters
            The wavelength of the wavefront.

        Returns
        -------
        quadratic_phase : Array
            A set of phase factors that are useful in optical 
            calculations.
        """
        wavenumber = 2 * np.pi / wavelength
        radial_coordinates = np.hypot(x_coordinates, y_coordinates)
        return np.exp(-0.5j * wavenumber * radial_coordinates ** 2 \
            / self.get_focal_length())
        

    def thin_lens(self : Propagator, wavefront : Wavefront) -> Array:
        # TODO: Review this documentation 
        # TODO: This does not have a good interpretation. 
        """
        A thin lens focusing the wavefront into the plane of 
        propagation instead of the focal plane.

        Parameters
        ----------
        wavefront : Wavefront 
            The wavefront that is getting focussed.

        Returns
        -------
        electric_field : Array
            The complex electric field. 
        """
        field = self.quadratic_phase(*wavefront.get_pixel_positions(),
            wavefront.get_wavelength()) 
        return field


    def _propagate(self : Propagator, wavefront : Wavefront) -> Array:
        """
        Propagte the wavefront to the point specified by the pair 
        of parameters self._focal_length and self._focal_shift.
        
        Parameters
        ----------
        wavefront : Wavefront 
            The wavefront to propagate.

        Returns
        electric_field : Array
            The complex electric field in the output plane.
        """
        complex_wavefront = self.thin_lens(wavefront)

        input_positions = wavefront.get_pixel_positions()
        # TODO: The conditional tilt. 
        # TODO: Move noramlise. 
        output_positions = self._get_pixel_grid(
            wavefront.get_offset(), self.get_pixel_scale_out(),
            self.get_pixels_out())

        number_of_fringes = self.number_of_fringes(wavefront)

        first_quadratic_phase = self.quadratic_phase(
            *input_positions, wavefront.get_wavelength())
        transfer = wavefront.transfer_function(
            self.get_focal_length() + self.get_focal_shift())
        second_quadratic_phase = self.quadratic_phase(
            *output_positions, wavefront.get_wavelength())

        complex_wavefront *= first_quadratic_phase
        amplitude = np.abs(complex_wavefront)
        phase = np.angle(complex_wavefront)

        wavefront = wavefront.update_phasor(amplitude, phase)
        complex_wavefront = self._fourier_transform(wavefront) 
        complex_wavefront *= wavefront.get_pixel_scale() ** 2
        complex_wavefront *= transfer * second_quadratic_phase

        return complex_wavefront        


class AngularMFT(VariableSamplingPropagator):
    """
    Propagation of an AngularWavefront by a paraxial matrix fourier
    transform.  
    """
    def __init__(self : Propagator, pixel_scale_out : float, 
            pixels_out : int, inverse : bool) -> Propagator:
        """
        Parameters
        ----------
        pixel_scale_out : float, radians/pixel
            The scale of the pixels in the output plane in radians 
            per pixel.
        pixels_out : int
            The number of pixels in the output plane.
        inverse : bool
            True if the inverse transformation is to be applied else 
            False.
        """
        super().__init__(pixel_scale_out, pixels_out, inverse)


    def number_of_fringes(self : Propagator, 
            wavefront : Wavefront) -> float:
        """
        Determines the number of diffraction fringes in the plane of 
        propagation.

        Parameters 
        ----------
        wavefront : Wavefront
            The `Wavefront` that is getting propagated.

        Returns 
        -------
        : float
            The floating point number of diffraction fringes in the 
            plane of propagation.
        """
        size_in = wavefront.get_pixel_scale() * \
            wavefront.number_of_pixels()        
        size_out = self.get_pixel_scale_out() * \
            self.get_pixels_out()
        return size_in * size_out / wavefront.get_wavelength()


    def get_pixel_offsets(self : Propagator, 
            wavefront : Wavefront) -> Array:
        """
        The offset(s) in units of pixels.

        Parameters
        ----------
        wavefront : Wavefront
            The wavefront to propagate.

        Returns
        -------
        : Array
            The offset from the x and y plane in units of pixels.
        """
        return wavefront.get_offset() / self.get_pixel_scale_out()


class AngularFFT(FixedSamplingPropagator):
    """
    Propagation of an Angular wavefront by a non-paraxial fast Fourier
    transform. 
    """
    def __init__(self : Propagator, inverse : bool) -> Propagator:
        """
        Parameters
        ----------
        inverse : bool
            True if the inverse algorithm is to be used else False
        """
        super().__init__(inverse)


    def get_pixel_scale_out(self : Propagator, wavefront : Wavefront) -> float:
        """
        Calculate the pixel scale in the output plane in units of 
        radians per pixel.

        Parameters
        ----------
        wavefront : Wavefront 
            The wavefront that is getting propagated.

        Overrides
        ---------
        FixedSamplingPropagator::get_pixel_scale_out

        Returns
        -------
<<<<<<< HEAD
        pixel_scale : float
            The pixel scale in the ouptut plane in units of radians 
            per pixel. 
=======
        : float, radians/pixel
            The pixel scale in the ouptut plane. 
>>>>>>> 07b946c5
        """
        return wavefront.get_wavelength() / \
            (wavefront.get_pixel_scale() * wavefront.number_of_pixels())


class AngularFresnel(Propagator):
    """
    Propagates an AngularWavefront in the Fresnel approximation.

    Attributes
    ----------
    """
    pass


class GaussianPropagator(eqx.Module):
    """
    An intermediate plane fresnel algorithm for propagating the
    `GaussianWavefront` class between the planes. The propagator 
    is separate from the `Wavefront` to emphasise the similarity 
    of these algorithms to the layers in machine learning algorithms.

    Attributes
    ----------
    distance : float, meters
       The distance to propagate. 
    """
    distance : float 


    def __init__(self : GaussianPropagator, 
            distance : float) -> GaussianPropagator:
        """
        Constructor for the GaussianPropagator.

        Parameters
        ----------
        distance : float, meters
            The distance to propagate the wavefront.
        """
        self.distance = distance


    def planar_to_planar(self : GaussianPropagator, 
            wavefront: GaussianWavefront, 
            distance: float) -> GaussianWavefront:
        """
        Modifies the state of the wavefront by propagating a planar 
        wavefront to a planar wavefront. 

        Parameters
        ----------
        wavefront : GaussianWavefront
            The wavefront to propagate. Must be `GaussianWavefront`
            or a subclass. 
        distance : float, meters
            The distance of the propagation.

        Returns
        -------
        wavefront : GaussianWavefront
            The new `Wavefront` propagated by `distance`. 
        """
        complex_wavefront = wavefront.get_amplitude() * \
            np.exp(1j * wavefront.get_phase())

        new_complex_wavefront = np.fft.ifft2(
            wavefront.transfer_function(distance) * \
            np.fft.fft2(complex_wavefront))

        new_amplitude = np.abs(new_complex_wavefront)
        new_phase = np.angle(new_complex_wavefront)
        
        return wavefront\
            .set_position(wavefront.get_position() + distance)\
            .update_phasor(new_amplitude, new_phase)        


    def waist_to_spherical(self : GaussianPropagator, 
            wavefront: GaussianWavefront, 
            distance: float) -> GaussianWavefront:
        """
        Modifies the state of the wavefront by propagating it from 
        the waist of the gaussian beam to a spherical wavefront. 

        Parameters
        ----------
        wavefront : GaussianWavefront
            The `Wavefront` that is getting propagated. Must be either 
            a `GaussianWavefront` or a valid subclass.
        distance : float, meters 
            The distance of the propagation.

        Returns 
        -------
        wavefront : GaussianWavefront
            `wavefront` propgated by `distance`.
        """
        coefficient = 1 / 1j / wavefront.get_wavelength() / distance
        complex_wavefront = wavefront.get_amplitude() * \
            np.exp(1j * wavefront.get_phase())

        fourier_transform = jax.lax.cond(np.sign(distance) > 0, 
            lambda complex_wavefront, distance: \
                wavefront.quadratic_phase_factor(distance) * \
                np.fft.fft2(complex_wavefront), 
            lambda complex_wavefront, distance: \
                wavefront.quadratic_phase_factor(distance) * \
                np.fft.ifft2(complex_wavefront),
            complex_wavefront, distance)

        new_complex_wavefront = coefficient * fourier_transform
        new_phase = np.angle(new_complex_wavefront)
        new_amplitude = np.abs(new_complex_wavefront)

        return wavefront\
            .update_phasor(new_amplitude, new_phase)\
            .set_position(wavefront.get_position() + distance)


    def spherical_to_waist(self : GaussianPropagator, 
            wavefront: GaussianWavefront, distance: float) -> GaussianWavefront:
        """
        Modifies the state of the wavefront by propagating it from 
        a spherical wavefront to the waist of the Gaussian beam. 

        Parameters
        ----------
        wavefront : GaussianWavefront 
            The `Wavefront` that is getting propagated. Must be either 
            a `GaussianWavefront` or a direct subclass.
        distance : float, meters
            The distance of propagation in metres.

        Returns
        -------
        wavefront : GaussianWavefront
            The `wavefront` propagated by distance. 
        """
        coefficient = 1 / 1j / wavefront.get_wavelength() / \
            distance * wavefront.quadratic_phase_factor(distance)
        complex_wavefront = wavefront.get_amplitude() * \
            np.exp(1j * wavefront.get_phase())

        fourier_transform = jax.lax.cond(np.sign(distance) > 0, 
            lambda wavefront: np.fft.fft2(wavefront), 
            lambda wavefront: np.fft.ifft2(wavefront),
            complex_wavefront)

        new_wavefront = coefficient * fourier_transform
        new_phase = np.angle(new_wavefront)
        new_amplitude = np.abs(new_wavefront)

        return wavefront\
            .update_phasor(new_amplitude, new_phase)\
            .set_position(wavefront.get_position() + distance)


    def outside_to_outside(self : GaussianWavefront, 
            wavefront : GaussianWavefront, 
            distance: float) -> GaussianWavefront:
        """
        Propagation from outside the Rayleigh range to another 
        position outside the Rayleigh range. 

        Parameters
        ----------
        wavefront : GaussianWavefront
            The wavefront to propagate. Assumed to be either a 
            `GaussianWavefront` or a direct subclass.
        distance : float, meters
            The distance to propagate in metres.
    
        Returns
        -------
        wavefront : GaussianWavefront 
            The new `Wavefront` propgated by distance. 
        """
        from_waist_displacement = wavefront.get_position() \
            + distance - wavefront.location_of_waist()
        to_waist_displacement = wavefront.location_of_waist() \
            - wavefront.get_position()

        wavefront_at_waist = self.spherical_to_waist(
            wavefront, to_waist_displacement)
        wavefront_at_distance = self.spherical_to_waist(
            wavefront_at_waist, from_waist_displacement)

        return wavefront_at_distance


    def outside_to_inside(self : GaussianPropagator,
            wavefront: GaussianWavefront, distance: float) -> None:
        """
        Propagation from outside the Rayleigh range to inside the 
        rayleigh range. 

        Parameters
        ----------
        wavefront : GaussianWavefront
            The wavefront to propagate. Must be either 
            `GaussianWavefront` or a direct subclass.
        distance : float, meters
            The distance to propagate in metres.

        Returns
        -------
        wavefront : GaussianWavefront
            The `Wavefront` propagated by `distance` 
        """
        from_waist_displacement = wavefront.position + distance - \
            wavefront.location_of_waist()
        to_waist_displacement = wavefront.location_of_waist() - \
            wavefront.get_position()

        wavefront_at_waist = self.planar_to_planar(
            wavefront, to_waist_displacement)
        wavefront_at_distance = self.spherical_to_waist(
            wavefront_at_waist, from_waist_displacement)

        return wavefront_at_distance


    def inside_to_inside(self : GaussianPropagator, 
            wavefront : GaussianWavefront, 
            distance: float) -> GaussianWavefront:
        """
        Propagation from inside the Rayleigh range to inside the 
        rayleigh range. 

        Parameters
        ----------
        wavefront : GaussianWavefront
            The `Wavefront` to propagate. This must be either a 
            `GaussianWavefront` or a direct subclass.
        distance : float, meters
            The distance to propagate in metres.


        Returns
        -------
        wavefront : GaussianWavefront
            The `Wavefront` propagated by `distance`
        """
        return self.planar_to_planar(wavefront, distance)


    def inside_to_outside(self : GaussianPropagator, 
            wavefront : GaussianWavefront, 
            distance: float) -> GaussianWavefront:
        """
        Propagation from inside the Rayleigh range to outside the 
        rayleigh range. 

        Parameters
        ----------
        wavefront : GaussianWavefront
            The `Wavefront` to propgate. Must be either a 
            `GaussianWavefront` or a direct subclass.
        distance : float, meters
            The distance to propagate in metres.

        Returns
        -------
        wavefront : GaussianWavefront 
            The `Wavefront` propagated `distance`.
        """
        from_waist_displacement = wavefront.get_position() + \
            distance - wavefront.location_of_waist()
        to_waist_displacement = wavefront.location_of_waist() - \
            wavefront.get_position()

        wavefront_at_waist = self.planar_to_planar(
            wavefront, to_waist_displacement)
        wavefront_at_distance = self.waist_to_spherical(
            wavefront_at_waist, from_waist_displacement)

        return wavefront_at_distance


    def __call__(self : GaussianPropagator, parameters : dict) -> dict:
        """
        Propagates the wavefront approximated by a Gaussian beam 
        the amount specified by distance. Note that distance can 
        be negative.

        Parameters 
        ----------
        parameters : dict 
            The `Wavefront` to propagate. Must be a `GaussianWavefront`
            or a direct subclass.

        Returns
        -------
        wavefront : GaussianWavefront 
            The `Wavefront` propagated `distance`.
        """
        wavefront = parameters["Wavefront"]

        # This works by considering the current position and distnace 
        # as a boolean array. The INDEX_GENERATOR converts this to 
        # and index according to the following table.
        #
        # sum((0, 0) * (1, 2)) == 0
        # sum((1, 0) * (1, 2)) == 1
        # sum((0, 1) * (1, 2)) == 2
        # sum((1, 1) * (1, 2)) == 3
        #
        # TODO: Test if a simple lookup is faster. 
        # Constants
        INDEX_GENERATOR = np.array([1, 2])

        decision_vector = wavefront.is_inside(np.array([
            wavefront.get_position(), 
            wavefront.get_position() + self.distance]))
        decision_index = np.sum(
            INDEX_GENERATOR * decision_vector)
 
        # Enters the correct function differentiably depending on 
        # the descision.
        new_wavefront = jax.lax.switch(decision_index, 
            [self.inside_to_inside, self.inside_to_outside,
            self.outside_to_inside, self.outside_to_outside],
            wavefront, self.distance) 

        parameters["Wavefront"] = new_wavefront
        return parameters<|MERGE_RESOLUTION|>--- conflicted
+++ resolved
@@ -176,7 +176,6 @@
         return self.inverse
 
 
-<<<<<<< HEAD
     def __init__(self : Propagator, inverse : bool) -> Propagator:
         """
         Parameters
@@ -187,9 +186,6 @@
         self.inverse = inverse   
 
 
-=======
-    # # @abc.abstractmethod
->>>>>>> 07b946c5
     def _fourier_transform(self : Propagator, wavefront : Wavefront) -> Array:
         """
         The implementation of the Fourier transform that is to 
@@ -472,14 +468,11 @@
                 np.log(self.get_pixels_out())))
 
 
-<<<<<<< HEAD
-=======
     # TODO: Confirm that this is the correct algorithm to use for the 
     # Fresnel as well.
     # This can currently function as an approximation for the Fresnel
     # and changed eventually. Add an issue to the git if we make this
     # The same for Fresnel
->>>>>>> 07b946c5
     def get_pixel_offsets(self : Propagator, 
             wavefront : Wavefront) -> Array:
         """
@@ -495,14 +488,11 @@
         pixel_offset : Array, pixels
             The offset from the x and y plane.
         """
-<<<<<<< HEAD
         # TODO: Optional tilt. 
-=======
         # TODO: Confirm that if the wavefront.get_offset != 0. then 
         # we will always want to use that offset.
         # This behaviour wants to be controlled by a boolean value
         # Stored in the propagation layer
->>>>>>> 07b946c5
         return wavefront.get_offset() * self.get_focal_length() / \
             self.get_pixel_scale_out()
 
@@ -1091,14 +1081,9 @@
 
         Returns
         -------
-<<<<<<< HEAD
         pixel_scale : float
             The pixel scale in the ouptut plane in units of radians 
             per pixel. 
-=======
-        : float, radians/pixel
-            The pixel scale in the ouptut plane. 
->>>>>>> 07b946c5
         """
         return wavefront.get_wavelength() / \
             (wavefront.get_pixel_scale() * wavefront.number_of_pixels())
