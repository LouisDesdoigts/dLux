--- conflicted
+++ resolved
@@ -46,12 +46,7 @@
     pixel_scale : float
 
 
-<<<<<<< HEAD
-    def __init__(self, number_of_pixels, wavefront_size):
-=======
-    # TODO: Should we have getter methods?
     def __init__(self, npix, wavefront_size):
->>>>>>> 07b946c5
         """
         Parameters
         ----------
@@ -97,8 +92,6 @@
         return params_dict
 
 
-<<<<<<< HEAD
-=======
 # TODO: Talk to @Louis abot incorporating this into the Wavefronts 
 # because it is not differentiable and only relies on the state of 
 # the wavefront. 
@@ -106,7 +99,6 @@
 # class and then leave the call function as a simple call to it.
 # This would allow other class to apply arbitrary tilts tracked in 
 # that class.
->>>>>>> 07b946c5
 class TiltWavefront(eqx.Module):
     """ 
     Applies a paraxial tilt by adding a phase slope
@@ -220,15 +212,9 @@
         """   
         centre = (npix - 1.) / 2.
         normalised_coordinates = (np.arange(npix) - centre) / centre
-        stacked_grids = np.array(np.meshgrid(normalised_coordinates, 
-<<<<<<< HEAD
-            normalised_coordinates))
-        radial_coordinates = np.sqrt(np.sum(stacked_grids ** 2, 
-            axis = 0))
-=======
+        stacked_grids = np.array(np.meshgrid(normalised_coordinates,
             normalised_coordinates)) 
         radial_coordinates = np.sqrt(np.sum(stacked_grids ** 2, axis = 0))
->>>>>>> 07b946c5
         aperture = np.logical_and(radial_coordinates <= rmax,   
             radial_coordinates > rmin).astype(float)
         return aperture.astype(float)
@@ -298,13 +284,8 @@
 class ApplyBasisOPD(eqx.Module):
     """
     Adds an array of phase values to the input wavefront calculated 
-<<<<<<< HEAD
-    from the OPD. The phases are calculated from the  
-    polynomials, and weighted by the `coefficients`.
-=======
     from the OPD. The phases are calculated from the basis 
     arrays, and weighted by the coefficients.
->>>>>>> 07b946c5
      
     Parameters
     ----------
@@ -524,16 +505,8 @@
     ----------
     npix : int, eqx.static_field()
         The number of pixels along the leading edge of the wavefront.
-<<<<<<< HEAD
-        This is not a differentiable parameter and is stored for 
-        debugging purposes.
-    aperture : Array[float]
-        A binary array representing the aperture. Non-binary values 
-        can be passed representing translucent surfaces. 
-=======
     aperture : float
         An array representing the transmission of the aperture. 
->>>>>>> 07b946c5
     """
     npix: int = eqx.static_field()
     aperture: np.ndarray
@@ -544,11 +517,7 @@
         Parameters
         ----------
         aperture : Array[float]
-<<<<<<< HEAD
-            The binary array representing the aperture. 
-=======
             The array representing the transmission of the aperture.
->>>>>>> 07b946c5
         """
         self.aperture = np.array(aperture)
         self.npix = aperture.shape[0]
