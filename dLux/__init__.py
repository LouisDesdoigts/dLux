--- conflicted
+++ resolved
@@ -9,12 +9,9 @@
 from . import wavefronts
 from . import propagators
 from . import utils
-<<<<<<< HEAD
 from . import apertures
-=======
 from . import sources
 from . import spectrums
->>>>>>> 59864996
 
 # Import core functions from modules
 # from .base        import *
@@ -23,23 +20,16 @@
 from .optics      import *
 from .wavefronts  import *
 from .propagators import *
-<<<<<<< HEAD
 from .apertures   import *
-
-# Add to __all__
-__all__ = base.__all__ + detectors.__all__ + layers.__all__ + \
-            wavefronts.__all__ + propagators.__all__ + apertures.__all__ 
-=======
 from .sources     import *
 from .spectrums   import *
 
 # Add to __all__
 __all__ = core.__all__ + detectors.__all__ + optics.__all__ + \
             wavefronts.__all__ + propagators.__all__ + sources.__all__ + \
-            spectrums.__all__
+            spectrums.__all__ + apertures.__all__
 
 # Check for 64-bit
 from jax import config
 if not config.x64_enabled:
-    print("dLux warning: Jax is running in 32-bit, to enable 64-bit visit:\nhttps://jax.readthedocs.io/en/latest/notebooks/Common_Gotchas_in_JAX.html#double-64bit-precision")
->>>>>>> 59864996
+    print("dLux warning: Jax is running in 32-bit, to enable 64-bit visit:\nhttps://jax.readthedocs.io/en/latest/notebooks/Common_Gotchas_in_JAX.html#double-64bit-precision")